[tool.poetry]
name = "wandbot"
version = "1.1.0"
description = "A Q&A bot for Weights & Biases documentation"
authors = ["parambharat <bharat.ramanathan@wandb.com>"]
license = "Apache-2.0"
readme = "README.md"
homepage = "https://github.com/wandb/wandbot"
repository = "https://github.com/wandb/wandbot"
include = ["src/**/*", "LICENSE", "README.md"]

[tool.poetry.dependencies]
python = ">=3.10.0,<3.12"
numpy = "^1.26.1"
wandb = "<=0.16.1"
tiktoken = "^0.5.1"
pandas = "^2.1.2"
unstructured = "^0.12.3"
pydantic-settings = "^2.0.3"
gitpython = "^3.1.40"
giturlparse = "^0.12.0"
scikit-learn = "^1.3.2"
python-dotenv = "^1.0.0"
slack-bolt = "^1.18.0"
slack-sdk = "^3.21.3"
discord = "^2.3.2"
markdown = "^3.5.1"
fastapi = "^0.109.2"
tree-sitter-languages = "^1.7.1"
cohere = "^4.32"
markdownify = "^0.11.6"
uvicorn = "^0.24.0"
zenpy = "^2.0.46"
openai = "^1.3.2"
weave = "^0.31.0"
colorlog = "^6.8.0"
litellm = "^1.15.1"
google-cloud-bigquery = "^3.14.1"
db-dtypes = "^1.2.0"
python-frontmatter = "^1.1.0"
pymdown-extensions = "^10.5"
<<<<<<< HEAD
instructor = "^0.4.5"
langchain-community = "^0.0.11"
langchain = "^0.1.0"
langchain-openai = "^0.0.2"
=======
langchain = "^0.1.5"
langchain-openai = "^0.0.5"
>>>>>>> e933232b
chromadb = "^0.4.22"

[tool.poetry.dev-dependencies]
#fasttext = {git = "https://github.com/cfculhane/fastText"} # FastText doesn't come with pybind11 and we need to use this workaround.

[build-system]
requires = ["poetry-core>=1.0.0"]
build-backend = "poetry.core.masonry.api"


[tool.isort]
profile = "black"
line_length = 80
skip = [".gitignore", "data", "examples", "notebooks", "artifacts", ".vscode", ".github", ".idea", ".replit", "*.md", "wandb", ".env", ".git", ]

[tool.black]
line-length = 80
skip = [".gitignore", "data", "examples", "notebooks", "artifacts", ".vscode", ".github", ".idea", ".replit", "*.md", "wandb", ".env", ".git", ]<|MERGE_RESOLUTION|>--- conflicted
+++ resolved
@@ -39,15 +39,8 @@
 db-dtypes = "^1.2.0"
 python-frontmatter = "^1.1.0"
 pymdown-extensions = "^10.5"
-<<<<<<< HEAD
-instructor = "^0.4.5"
-langchain-community = "^0.0.11"
-langchain = "^0.1.0"
-langchain-openai = "^0.0.2"
-=======
 langchain = "^0.1.5"
 langchain-openai = "^0.0.5"
->>>>>>> e933232b
 chromadb = "^0.4.22"
 
 [tool.poetry.dev-dependencies]
