--- conflicted
+++ resolved
@@ -58,78 +58,27 @@
         source_artifact_path, type="dataset"
     )
     artifact_dir: str = artifact.download()
-<<<<<<< HEAD
-    service_context = load_service_context(
-        embeddings_model=config.embeddings_model,
-        embeddings_size=config.embedding_dim,
-        llm="gpt-3.5-turbo-16k-0613",
-        temperature=config.temperature,
-        max_retries=config.max_retries,
-=======
 
     embedding_fn = OpenAIEmbeddings(
         model=config.embeddings_model, dimensions=config.embedding_dim
->>>>>>> e933232b
     )
     vectorstore_dir = config.persist_dir
     vectorstore_dir.mkdir(parents=True, exist_ok=True)
-
-    storage_context = load_storage_context(persist_dir=str(config.persist_dir))
 
     document_files: List[pathlib.Path] = list(
         pathlib.Path(artifact_dir).rglob("documents.jsonl")
     )
 
-<<<<<<< HEAD
-    transformed_documents: List[TextNode] = []
-    indices = []
-=======
     transformed_documents = []
->>>>>>> e933232b
     for document_file in document_files:
         with document_file.open() as f:
             for line in f:
-<<<<<<< HEAD
-                doc_dict: Dict[str, Any] = json.loads(line)
-                doc: LcDocument = LcDocument(**doc_dict)
-                documents.append(doc)
-        preprocessed_documents = preprocess_data.load(documents)
-        unique_objects = {obj.hash: obj for obj in preprocessed_documents}
-        preprocessed_documents = list(unique_objects.values())
-
-        for document in preprocessed_documents:
-            document.metadata["index"] = document_file.parent.name
-            tags_list = (
-                document.metadata["tags"] if document.metadata["tags"] else []
-            )
-
-            if tags_list:
-                document.metadata["tags"] = ",".join(tags_list)
-            else:
-                document.metadata["tags"] = ""
-
-        transformed_documents.extend(preprocessed_documents)
-        indices.append(document_file.parent.name)
-
-    logger.info(f"Number of documents: {len(transformed_documents)}")
-    _ = load_index(
-        transformed_documents,
-        service_context,
-        storage_context,
-        persist_dir=str(config.persist_dir),
-    )
-    artifact = wandb.Artifact(
-        name="wandbot_index",
-        type="storage_context",
-        metadata={"indices": indices},
-=======
                 transformed_documents.append(Document(**json.loads(line)))
 
     chroma = Chroma(
         collection_name=config.name,
         embedding_function=embedding_fn,
         persist_directory=str(config.persist_dir),
->>>>>>> e933232b
     )
     for batch_idx in trange(0, len(transformed_documents), config.batch_size):
         batch = transformed_documents[batch_idx : batch_idx + config.batch_size]
